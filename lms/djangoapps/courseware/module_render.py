import json
import logging

from django.conf import settings
from django.http import Http404
from django.http import HttpResponse
from django.views.decorators.csrf import csrf_exempt

from django.contrib.auth.models import User
from xmodule.modulestore.django import modulestore
from mitxmako.shortcuts import render_to_string
from models import StudentModule, StudentModuleCache
from static_replace import replace_urls
from xmodule.exceptions import NotFoundError
from xmodule.x_module import ModuleSystem
from xmodule_modifiers import replace_static_urls, add_histogram, wrap_xmodule

log = logging.getLogger("mitx.courseware")


def make_track_function(request):
    '''
    Make a tracking function that logs what happened.
    For use in ModuleSystem.
    '''
    import track.views

    def f(event_type, event):
        return track.views.server_track(request, event_type, event, page='x_module')
    return f


def toc_for_course(user, request, course, active_chapter, active_section):
    '''
    Create a table of contents from the module store

    Return format:
    [ {'name': name, 'sections': SECTIONS, 'active': bool}, ... ]

    where SECTIONS is a list
    [ {'name': name, 'format': format, 'due': due, 'active' : bool}, ...]

    active is set for the section and chapter corresponding to the passed
    parameters.  Everything else comes from the xml, or defaults to "".

    chapters with name 'hidden' are skipped.
    '''

    student_module_cache = StudentModuleCache(user, course, depth=2)
    (course, _, _, _) = get_module(user, request, course.location, student_module_cache)

    chapters = list()
    for chapter in course.get_display_items():
        sections = list()
        for section in chapter.get_display_items():

            active = (chapter.metadata.get('display_name') == active_chapter and
                      section.metadata.get('display_name') == active_section)
            hide_from_toc = section.metadata.get('hide_from_toc', 'false').lower() == 'true'

            if not hide_from_toc:
                sections.append({'name': section.metadata.get('display_name'),
                                 'format': section.metadata.get('format', ''),
                                 'due': section.metadata.get('due', ''),
                                 'active': active})

        chapters.append({'name': chapter.metadata.get('display_name'),
                         'sections': sections,
                         'active': chapter.metadata.get('display_name') == active_chapter})
    return chapters


def get_section(course_module, chapter, section):
    """
    Returns the xmodule descriptor for the name course > chapter > section,
    or None if this doesn't specify a valid section

    course: Course url
    chapter: Chapter name
    section: Section name
    """

    if course_module is None:
        return

    chapter_module = None
    for _chapter in course_module.get_children():
        if _chapter.metadata.get('display_name') == chapter:
            chapter_module = _chapter
            break

    if chapter_module is None:
        return

    section_module = None
    for _section in chapter_module.get_children():
        if _section.metadata.get('display_name') == section:
            section_module = _section
            break

    return section_module


def get_module(user, request, location, student_module_cache, position=None):
    ''' Get an instance of the xmodule class identified by location,
    setting the state based on an existing StudentModule, or creating one if none
    exists.

    Arguments:
      - user                  : current django User
      - request               : current django HTTPrequest
      - location              : A Location-like object identifying the module to load
      - student_module_cache  : a StudentModuleCache
      - position              : extra information from URL for user-specified
                                position within module

    Returns:
      - a tuple (xmodule instance, instance_module, shared_module, module category).
        instance_module is a StudentModule specific to this module for this student,
            or None if this is an anonymous user
        shared_module is a StudentModule specific to all modules with the same
            'shared_state_key' attribute, or None if the module does not elect to
            share state
    '''
    descriptor = modulestore().get_item(location)

<<<<<<< HEAD
    user_id = user.id

    import re
    course_id = re.search(r'^/courses/(?P<course_id>[^/]+/[^/]+/[^/]+)/', request.path)
    if course_id:
        course_id = course_id.group('course_id')

    instance_module = student_module_cache.lookup(descriptor.category, descriptor.location.url())
=======
    instance_module = student_module_cache.lookup(descriptor.category,
                                                  descriptor.location.url())
>>>>>>> 3bb82c41

    shared_state_key = getattr(descriptor, 'shared_state_key', None)
    if shared_state_key is not None:
        shared_module = student_module_cache.lookup(descriptor.category,
                                                    shared_state_key)
    else:
        shared_module = None

    instance_state = instance_module.state if instance_module is not None else {}

    instance_hash = json.loads(instance_state) if isinstance(instance_state, str) or isinstance(instance_state, unicode) \
                                               else instance_state

    instance_state = json.dumps(dict(instance_hash.items() + [("user_id", user.id), ("course_id", course_id)]))
    shared_state = shared_module.state if shared_module is not None else None

    # TODO (vshnayder): fix hardcoded urls (use reverse)
    # Setup system context for module instance
    ajax_url = settings.MITX_ROOT_URL + '/modx/' + descriptor.location.url() + '/'
    xqueue_callback_url = (settings.MITX_ROOT_URL + '/xqueue/' +
                           str(user.id) + '/' + descriptor.location.url() + '/')

    def _get_module(location):
        (module, _, _, _) = get_module(user, request, location,
                                       student_module_cache, position)
        return module

    # TODO (cpennington): When modules are shared between courses, the static
    # prefix is going to have to be specific to the module, not the directory
    # that the xml was loaded from
    system = ModuleSystem(track_function=make_track_function(request),
                          render_template=render_to_string,
                          ajax_url=ajax_url,
                          xqueue_callback_url=xqueue_callback_url,
                          # TODO (cpennington): Figure out how to share info between systems
                          filestore=descriptor.system.resources_fs,
                          get_module=_get_module,
                          user=user,
                          # TODO (cpennington): This should be removed when all html from
                          # a module is coming through get_html and is therefore covered
                          # by the replace_static_urls code below
                          replace_urls=replace_urls,
                          )
    # pass position specified in URL to module through ModuleSystem
    system.set('position', position)

    module = descriptor.xmodule_constructor(system)(instance_state, shared_state)

    module.get_html = replace_static_urls(
        wrap_xmodule(module.get_html, module, 'xmodule_display.html'),
        module.metadata['data_dir']
    )

    if settings.MITX_FEATURES.get('DISPLAY_HISTOGRAMS_TO_STAFF') and user.is_staff:
        module.get_html = add_histogram(module.get_html)

    # If StudentModule for this instance wasn't already in the database,
    # and this isn't a guest user, create it.
    if user.is_authenticated():
        if not instance_module:
            instance_module = StudentModule(
                student=user,
                module_type=descriptor.category,
                module_state_key=module.id,
                state=module.get_instance_state(),
                max_grade=module.max_score())
            instance_module.save()
            # Add to cache. The caller and the system context have references
            # to it, so the change persists past the return
            student_module_cache.append(instance_module)
        if not shared_module and shared_state_key is not None:
            shared_module = StudentModule(
                student=user,
                module_type=descriptor.category,
                module_state_key=shared_state_key,
                state=module.get_shared_state())
            shared_module.save()
            student_module_cache.append(shared_module)

    return (module, instance_module, shared_module, descriptor.category)


# TODO: TEMPORARY BYPASS OF AUTH!
@csrf_exempt
def xqueue_callback(request, userid, id, dispatch):
    # Parse xqueue response
    get = request.POST.copy()
    try:
        header = json.loads(get.pop('xqueue_header')[0])  # 'dict'
    except Exception as err:
        msg = "Error in xqueue_callback %s: Invalid return format" % err
        raise Exception(msg)

    # Retrieve target StudentModule
    user = User.objects.get(id=userid)

    student_module_cache = StudentModuleCache(user, modulestore().get_item(id))
    instance, instance_module, shared_module, module_type = get_module(request.user, request, id, student_module_cache)

    if instance_module is None:
        log.debug("Couldn't find module '%s' for user '%s'",
                  id, request.user)
        raise Http404

    oldgrade = instance_module.grade
    old_instance_state = instance_module.state

    # Transfer 'queuekey' from xqueue response header to 'get'. This is required to
    #   use the interface defined by 'handle_ajax'
    get.update({'queuekey': header['queuekey']})

    # We go through the "AJAX" path
    #   So far, the only dispatch from xqueue will be 'score_update'
    try:
        ajax_return = instance.handle_ajax(dispatch, get)  # Can ignore the "ajax" return in 'xqueue_callback'
    except:
        log.exception("error processing ajax call")
        raise

    # Save state back to database
    instance_module.state = instance.get_instance_state()
    if instance.get_score():
        instance_module.grade = instance.get_score()['score']
    if instance_module.grade != oldgrade or instance_module.state != old_instance_state:
        instance_module.save()

    return HttpResponse("")


def modx_dispatch(request, dispatch=None, id=None):
    ''' Generic view for extensions. This is where AJAX calls go.

    Arguments:

      - request -- the django request.
      - dispatch -- the command string to pass through to the module's handle_ajax call
           (e.g. 'problem_reset').  If this string contains '?', only pass
           through the part before the first '?'.
      - id -- the module id. Used to look up the XModule instance
    '''
    # ''' (fix emacs broken parsing)

    student_module_cache = StudentModuleCache(request.user, modulestore().get_item(id))
    instance, instance_module, shared_module, module_type = get_module(request.user, request, id, student_module_cache)

    # Don't track state for anonymous users (who don't have student modules)
    if instance_module is not None:
        oldgrade = instance_module.grade
        old_instance_state = instance_module.state
        old_shared_state = shared_module.state if shared_module is not None else None

    # Let the module handle the AJAX
    try:
        ajax_return = instance.handle_ajax(dispatch, request.POST)
    except NotFoundError:
        log.exception("Module indicating to user that request doesn't exist")
        raise Http404
    except:
        log.exception("error processing ajax call")
        raise

    # Save the state back to the database
    # Don't track state for anonymous users (who don't have student modules)
    if instance_module is not None:
        instance_module.state = instance.get_instance_state()
        if instance.get_score():
            instance_module.grade = instance.get_score()['score']
        if instance_module.grade != oldgrade or instance_module.state != old_instance_state:
            instance_module.save()

    if shared_module is not None:
        shared_module.state = instance.get_shared_state()
        if shared_module.state != old_shared_state:
            shared_module.save()

    # Return whatever the module wanted to return to the client/caller
    return HttpResponse(ajax_return)<|MERGE_RESOLUTION|>--- conflicted
+++ resolved
@@ -124,7 +124,6 @@
     '''
     descriptor = modulestore().get_item(location)
 
-<<<<<<< HEAD
     user_id = user.id
 
     import re
@@ -132,11 +131,8 @@
     if course_id:
         course_id = course_id.group('course_id')
 
-    instance_module = student_module_cache.lookup(descriptor.category, descriptor.location.url())
-=======
     instance_module = student_module_cache.lookup(descriptor.category,
                                                   descriptor.location.url())
->>>>>>> 3bb82c41
 
     shared_state_key = getattr(descriptor, 'shared_state_key', None)
     if shared_state_key is not None:
