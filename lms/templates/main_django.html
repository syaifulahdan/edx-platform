--- conflicted
+++ resolved
@@ -37,19 +37,14 @@
 </head>
 
 <body class="{% block bodyclass %}{% endblock %}">
-<<<<<<< HEAD
+  <a class="nav-skip" href="#content">{% trans "Skip to this view's content" %}</a>
   {% if MITX_FEATURES.USE_CUSTOM_THEME %}
     {% include "theme-header.html" %}
   {% else %}
     {% include "navigation.html" %}
   {% endif %}
 
-  <section class="content-wrapper">
-=======
-  <a class="nav-skip" href="#content">{% trans "Skip to this view's content" %}</a>
-  {% include "navigation.html" %}
   <section class="content-wrapper" id="content">
->>>>>>> faa8f16f
     {% block body %}{% endblock %}
     {% block bodyextra %}{% endblock %}
   </section>
