% if display_name is not UNDEFINED and display_name is not None:
  <h2> ${display_name} </h2>
% endif

<<<<<<< HEAD
<div id="video_${id}" class="video" data-streams="${streams}" data-caption-asset-path="${caption_asset_path}" data-show-captions="${show_captions}">
  <div class="tc-wrapper">
    <article class="video-wrapper">
      <section class="video-player">
        <div id="${id}"></div>
      </section>
=======
%if settings.MITX_FEATURES['STUB_VIDEO_FOR_TESTING']:
  <div id="stub_out_video_for_testing"></div>
>>>>>>> a6b35853

%elif settings.MITX_FEATURES.get('USE_YOUTUBE_OBJECT_API') and normal_speed_video_id:
  <object width="640" height="390">
    <param name="movie"
           value="https://www.youtube.com/v/${normal_speed_video_id}?version=3&amp;autoplay=1&amp;rel=0"></param>
    <param name="allowScriptAccess" value="always"></param>
    <embed src="https://www.youtube.com/v/${normal_speed_video_id}?version=3&amp;autoplay=1&amp;rel=0"
           type="application/x-shockwave-flash"
           allowscriptaccess="always"
           width="640" height="390"></embed>
  </object>
%else:
  <div id="video_${id}" class="video" data-streams="${streams}" data-caption-data-dir="${data_dir}" data-show-captions="${show_captions}" data-start="${start}" data-end="${end}" data-caption-asset-path="${caption_asset_path}">
    <div class="tc-wrapper">
      <article class="video-wrapper">
        <section class="video-player">
          <div id="${id}"></div>
        </section>
        <section class="video-controls"></section>
      </article>
    </div>
  </div>
%endif

% if source:
<div class="video-sources">
  <p>Download video <a href="${source}">here</a>.</p>
</div>
% endif

% if track:
<div class="video-tracks">
  <p>Download subtitles <a href="${track}">here</a>.</p>
</div>
% endif<|MERGE_RESOLUTION|>--- conflicted
+++ resolved
@@ -2,17 +2,8 @@
   <h2> ${display_name} </h2>
 % endif
 
-<<<<<<< HEAD
-<div id="video_${id}" class="video" data-streams="${streams}" data-caption-asset-path="${caption_asset_path}" data-show-captions="${show_captions}">
-  <div class="tc-wrapper">
-    <article class="video-wrapper">
-      <section class="video-player">
-        <div id="${id}"></div>
-      </section>
-=======
 %if settings.MITX_FEATURES['STUB_VIDEO_FOR_TESTING']:
   <div id="stub_out_video_for_testing"></div>
->>>>>>> a6b35853
 
 %elif settings.MITX_FEATURES.get('USE_YOUTUBE_OBJECT_API') and normal_speed_video_id:
   <object width="640" height="390">
@@ -25,7 +16,7 @@
            width="640" height="390"></embed>
   </object>
 %else:
-  <div id="video_${id}" class="video" data-streams="${streams}" data-caption-data-dir="${data_dir}" data-show-captions="${show_captions}" data-start="${start}" data-end="${end}" data-caption-asset-path="${caption_asset_path}">
+  <div id="video_${id}" class="video" data-streams="${streams}" data-show-captions="${show_captions}" data-start="${start}" data-end="${end}" data-caption-asset-path="${caption_asset_path}">
     <div class="tc-wrapper">
       <article class="video-wrapper">
         <section class="video-player">
