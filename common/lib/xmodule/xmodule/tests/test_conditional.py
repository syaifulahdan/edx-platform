--- conflicted
+++ resolved
@@ -83,13 +83,7 @@
                 location = descriptor
                 descriptor = self.modulestore.get_instance(course.id, location, depth=None)
             location = descriptor.location
-<<<<<<< HEAD
-            return descriptor.xmodule(test_system)
-=======
-            instance_state = instance_states.get(location.category, None)
-            print "inner_get_module, location=%s, inst_state=%s" % (location, instance_state)
-            return descriptor.xmodule_constructor(self.test_system)(instance_state, shared_state)
->>>>>>> c1846134
+            return descriptor.xmodule(self.test_system)
 
         # edx - HarvardX
         # cond_test - ER22x
